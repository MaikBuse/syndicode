use crate::{
    application::error::ApplicationResult,
<<<<<<< HEAD
    domain::{repository::unit::UnitRespository, unit::Unit},
=======
    domain::{repository::unit::UnitRepository, unit::Unit},
>>>>>>> 4493baba
};
use std::sync::Arc;
use uuid::Uuid;

pub struct ListUnitsUseCase {
<<<<<<< HEAD
    unit_repository: Arc<dyn UnitRespository>,
}

impl ListUnitsUseCase {
    pub fn new(unit_repository: Arc<dyn UnitRespository>) -> Self {
=======
    unit_repository: Arc<dyn UnitRepository>,
}

impl ListUnitsUseCase {
    pub fn new(unit_repository: Arc<dyn UnitRepository>) -> Self {
>>>>>>> 4493baba
        Self { unit_repository }
    }

    pub async fn execute(&self, req_user_uuid: Uuid) -> ApplicationResult<Vec<Unit>> {
        let units = self.unit_repository.list_units(req_user_uuid).await?;

        Ok(units)
    }
}<|MERGE_RESOLUTION|>--- conflicted
+++ resolved
@@ -1,28 +1,16 @@
 use crate::{
     application::error::ApplicationResult,
-<<<<<<< HEAD
-    domain::{repository::unit::UnitRespository, unit::Unit},
-=======
     domain::{repository::unit::UnitRepository, unit::Unit},
->>>>>>> 4493baba
 };
 use std::sync::Arc;
 use uuid::Uuid;
 
 pub struct ListUnitsUseCase {
-<<<<<<< HEAD
-    unit_repository: Arc<dyn UnitRespository>,
-}
-
-impl ListUnitsUseCase {
-    pub fn new(unit_repository: Arc<dyn UnitRespository>) -> Self {
-=======
     unit_repository: Arc<dyn UnitRepository>,
 }
 
 impl ListUnitsUseCase {
     pub fn new(unit_repository: Arc<dyn UnitRepository>) -> Self {
->>>>>>> 4493baba
         Self { unit_repository }
     }
 
